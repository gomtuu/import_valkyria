--- conflicted
+++ resolved
@@ -765,35 +765,22 @@
         self.follow_ptr(self.object_list_ptr)
         self.objects = []
         for i in range(self.object_count):
-<<<<<<< HEAD
-            self.objects.append({
-                'id': self.read_long_be(),
-                'parent_is_armature': self.read_word_be(),
-                'parent_bone_id': self.read_word_be(),
-                'material_ptr': self.read_long_be(),
-                'mesh_count': self.read_long_be(),
-                'mesh_list_ptr': self.read_long_be(),
-                'kfmg_vertex_offset': self.read_long_be(),
-                'vertex_count': self.read_word_be(),
-                })
-            self.read(6)
-=======
             if self.vc_game == 1:
                 object_row = {
                     'id': self.read_long_be(),
-                    'u01': self.read_word_be(), # Has vertex groups?
+                    'parent_is_armature': self.read_word_be(),
                     'parent_bone_id': self.read_word_be(),
                     'material_ptr': self.read_long_be(),
                     'mesh_count': self.read_long_be(),
                     'mesh_list_ptr': self.read_long_be(),
                     'kfmg_vertex_offset': self.read_long_be(),
                     'vertex_count': self.read_word_be(),
-                    'u02': self.read(6),
                     }
+                self.read(6)
             elif self.vc_game == 4:
                 object_row = {
                     'id': self.read_long_le(),
-                    'u01': self.read_word_le(), # Has vertex groups?
+                    'parent_is_armature': self.read_word_le(),
                     'parent_bone_id': self.read_word_le(),
                     'material_ptr': self.read_long_le(), # 64-bit?
                     'u02': self.read_long_le(),
@@ -803,10 +790,9 @@
                     'mesh_count': self.read_long_le(),
                     'u03': self.read_long_le(),
                     'mesh_list_ptr': self.read_long_le(), # 64-bit?
-                    'u04': self.read(4 * 7),
                     }
+                self.read(4 * 7)
             self.objects.append(object_row)
->>>>>>> 44ddd1a9
 
     def read_mesh_list(self):
         self.meshes = []
